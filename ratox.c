--- conflicted
+++ resolved
@@ -2,8 +2,6 @@
 #include <sys/select.h>
 #include <sys/stat.h>
 #include <sys/types.h>
-
-#include <arpa/inet.h>
 
 #include <ctype.h>
 #include <dirent.h>
@@ -1364,11 +1362,7 @@
 	if(!c)
 		eprintf("calloc:");
 	c->num = cnum;
-<<<<<<< HEAD
-	sprintf(c->numstr, "%08X", ntohl(c->num));
-=======
 	sprintf(c->numstr, "%08X", c->num);
->>>>>>> e00b398d
 	r = mkdir(c->numstr, 0777);
 	if(r < 0 && errno != EEXIST)
 		eprintf("mkdir %s:", c->numstr);
