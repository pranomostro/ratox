/* See LICENSE file for copyright and license details. */
#include <sys/select.h>
#include <sys/stat.h>
#include <sys/types.h>

#include <ctype.h>
#include <dirent.h>
#include <errno.h>
#include <fcntl.h>
#include <limits.h>
#include <signal.h>
#include <stdarg.h>
#include <stdint.h>
#include <stdio.h>
#include <stdlib.h>
#include <string.h>
#include <time.h>
#include <unistd.h>

#include <tox/tox.h>
#include <tox/toxav.h>
#include <tox/toxencryptsave.h>

#include "arg.h"
#include "queue.h"
#include "readpassphrase.h"
#include "util.h"

const char *reqerr[] = {
	[TOX_ERR_FRIEND_ADD_NULL]           = "One required argument is missing",
	[TOX_ERR_FRIEND_ADD_TOO_LONG]       = "Message is too long",
	[TOX_ERR_FRIEND_ADD_NO_MESSAGE]     = "Please add a message to your request",
	[TOX_ERR_FRIEND_ADD_OWN_KEY]        = "That appears to be your own ID",
	[TOX_ERR_FRIEND_ADD_ALREADY_SENT]   = "Friend request already sent",
	[TOX_ERR_FRIEND_ADD_BAD_CHECKSUM]   = "Bad checksum while verifying address",
	[TOX_ERR_FRIEND_ADD_SET_NEW_NOSPAM] = "Friend already added but invalid nospam",
	[TOX_ERR_FRIEND_ADD_MALLOC]         = "Error increasing the friend list size"
};

const char *callerr[] = {
	[TOXAV_ERR_SEND_FRAME_NULL]                  = "Samples pointer is NULL",
	[TOXAV_ERR_SEND_FRAME_FRIEND_NOT_FOUND]      = "No friend matching this ID",
	[TOXAV_ERR_SEND_FRAME_FRIEND_NOT_IN_CALL]    = "Currently not in a call",
	[TOXAV_ERR_SEND_FRAME_SYNC]                  = "Synchronization error occurred",
	[TOXAV_ERR_SEND_FRAME_INVALID]               = "One of the frame parameters was invalid",
	[TOXAV_ERR_SEND_FRAME_PAYLOAD_TYPE_DISABLED] = "Either friend turned off audio receiving or we turned off sending for the said payload.",
	[TOXAV_ERR_SEND_FRAME_RTP_FAILED]            = "Failed to push frame through rtp interface"
};

struct node {
	char    *addr4;
	char    *addr6;
	uint16_t port;
	char    *idstr;
};

#include "config.h"

struct file {
	int         type;
	const char *name;
	int         flags;
};

enum { NONE, FIFO, STATIC };
enum { IN, OUT, ERR };

static struct file gfiles[] = {
	[IN]  = { .type = FIFO,	  .name = "in",	 .flags = O_RDONLY | O_NONBLOCK	       },
	[OUT] = { .type = NONE,	  .name = "out", .flags = O_WRONLY | O_TRUNC | O_CREAT },
	[ERR] = { .type = STATIC, .name = "err", .flags = O_WRONLY | O_TRUNC | O_CREAT },
};

static int idfd = -1;

struct slot {
	const char *name;
	void      (*cb)(void *);
	int         outisfolder;
	int         dirfd;
	int         fd[LEN(gfiles)];
};

static void setname(void *);
static void setstatus(void *);
static void setuserstate(void *);
static void sendfriendreq(void *);
static void setnospam(void *);
static void newconf(void *);

enum { NAME, STATUS, STATE, REQUEST, NOSPAM, CONF };

static struct slot gslots[] = {
	[NAME]    = { .name = "name",	 .cb = setname,	      .outisfolder = 0, .dirfd = -1, .fd = {-1, -1, -1} },
	[STATUS]  = { .name = "status",	 .cb = setstatus,     .outisfolder = 0, .dirfd = -1, .fd = {-1, -1, -1} },
	[STATE]   = { .name = "state",	 .cb = setuserstate,  .outisfolder = 0, .dirfd = -1, .fd = {-1, -1, -1} },
	[REQUEST] = { .name = "request", .cb = sendfriendreq, .outisfolder = 1, .dirfd = -1, .fd = {-1, -1, -1} },
	[NOSPAM]  = { .name = "nospam",	 .cb = setnospam,     .outisfolder = 0, .dirfd = -1, .fd = {-1, -1, -1} },
	[CONF]    = { .name = "conf",    .cb = newconf,       .outisfolder = 1, .dirfd = -1, .fd = {-1, -1, -1} },
};

enum { FTEXT_IN, FFILE_IN, FCALL_IN, FTEXT_OUT, FFILE_OUT, FCALL_OUT,
       FREMOVE, FONLINE, FNAME, FSTATUS, FSTATE, FFILE_STATE, FCALL_STATE };

static struct file ffiles[] = {
	[FTEXT_IN]    = { .type = FIFO,	  .name = "text_in",	  .flags = O_RDONLY | O_NONBLOCK	 },
	[FFILE_IN]    = { .type = FIFO,	  .name = "file_in",	  .flags = O_RDONLY | O_NONBLOCK	 },
	[FCALL_IN]    = { .type = FIFO,	  .name = "call_in",	  .flags = O_RDONLY | O_NONBLOCK	 },
	[FTEXT_OUT]   = { .type = STATIC, .name = "text_out",	  .flags = O_WRONLY | O_APPEND | O_CREAT },
	[FFILE_OUT]   = { .type = FIFO,	  .name = "file_out",	  .flags = O_WRONLY | O_NONBLOCK	 },
	[FCALL_OUT]   = { .type = FIFO,	  .name = "call_out",	  .flags = O_WRONLY | O_NONBLOCK	 },
	[FREMOVE]     = { .type = FIFO,	  .name = "remove",	  .flags = O_RDONLY | O_NONBLOCK	 },
	[FONLINE]     = { .type = STATIC, .name = "online",	  .flags = O_WRONLY | O_TRUNC  | O_CREAT },
	[FNAME]	      = { .type = STATIC, .name = "name",	  .flags = O_WRONLY | O_TRUNC  | O_CREAT },
	[FSTATUS]     = { .type = STATIC, .name = "status",	  .flags = O_WRONLY | O_TRUNC  | O_CREAT },
	[FSTATE]      = { .type = STATIC, .name = "state",	  .flags = O_WRONLY | O_TRUNC  | O_CREAT },
	[FFILE_STATE] = { .type = STATIC, .name = "file_pending", .flags = O_WRONLY | O_TRUNC  | O_CREAT },
	[FCALL_STATE] = { .type = STATIC, .name = "call_state",	  .flags = O_WRONLY | O_TRUNC  | O_CREAT },
};

enum { CMEMBERS, CINVITE, CLEAVE, CTITLE_IN, CTITLE_OUT, CTEXT_IN, CTEXT_OUT };

static struct file cfiles[] = {
	[CMEMBERS]    = { .type = STATIC, .name = "members",      .flags = O_WRONLY | O_TRUNC  | O_CREAT },
	[CINVITE]     = { .type = FIFO,	  .name = "invite",	  .flags = O_RDONLY | O_NONBLOCK	 },
	[CLEAVE]      = { .type = FIFO,   .name = "leave",	  .flags = O_RDONLY | O_NONBLOCK	 },
	[CTITLE_IN]   = { .type = FIFO,   .name = "title_in",	  .flags = O_RDONLY | O_NONBLOCK	 },
	[CTITLE_OUT]  = { .type = STATIC, .name = "title_out",	  .flags = O_WRONLY | O_TRUNC  | O_CREAT },
	[CTEXT_IN]    = { .type = FIFO,	  .name = "text_in",	  .flags = O_RDONLY | O_NONBLOCK	 },
	[CTEXT_OUT]   = { .type = STATIC, .name = "text_out",	  .flags = O_WRONLY | O_APPEND | O_CREAT },
};

static char *ustate[] = {
	[TOX_USER_STATUS_NONE]    = "available",
	[TOX_USER_STATUS_AWAY]    = "away",
	[TOX_USER_STATUS_BUSY]    = "busy"
};

enum { TRANSFER_NONE, TRANSFER_INITIATED, TRANSFER_PENDING, TRANSFER_INPROGRESS, TRANSFER_PAUSED };

struct transfer {
	uint32_t fnum;
	uint8_t *buf;
	ssize_t  n;
	int      pendingbuf;
	int      state;
};

enum {
	OUTGOING     = 1 << 0,
	INCOMING     = 1 << 1,
	TRANSMITTING = 1 << 2,
	INCOMPLETE   = 1 << 3,
	RINGING      = 1 << 4,
};

struct call {
	int      state;
	uint8_t *frame;
	ssize_t  n;
	struct   timespec lastsent;
};

struct friend {
	char    name[TOX_MAX_NAME_LENGTH + 1];
	uint32_t num;
	uint8_t id[TOX_PUBLIC_KEY_SIZE];
	char    idstr[2 * TOX_PUBLIC_KEY_SIZE + 1];
	int     dirfd;
	int     fd[LEN(ffiles)];
	struct  transfer tx;
	int     rxstate;
	struct  call av;
	TAILQ_ENTRY(friend) entry;
};

struct conference {
	uint32_t num;
	char     numstr[2 * sizeof(uint32_t) + 1];
	int      dirfd;
	int      fd[LEN(cfiles)];
	TAILQ_ENTRY(conference) entry;
};

struct request {
	uint8_t id[TOX_PUBLIC_KEY_SIZE];
	char    idstr[2 * TOX_PUBLIC_KEY_SIZE + 1];
	char   *msg;
	int     fd;
	TAILQ_ENTRY(request) entry;
};

struct invite {
	char 	*fifoname;
	uint8_t	*cookie;
	size_t	 cookielen;
	uint32_t inviter;
	int	 fd;
	TAILQ_ENTRY(invite) entry;
};

static TAILQ_HEAD(friendhead, friend) friendhead = TAILQ_HEAD_INITIALIZER(friendhead);
static TAILQ_HEAD(confhead, conference) confhead = TAILQ_HEAD_INITIALIZER(confhead);
static TAILQ_HEAD(reqhead, request) reqhead = TAILQ_HEAD_INITIALIZER(reqhead);
static TAILQ_HEAD(invhead, invite) invhead = TAILQ_HEAD_INITIALIZER(invhead);

static Tox *tox;
static ToxAV *toxav;

static int    framesize;

static uint8_t *passphrase;
static uint32_t pplen;

static volatile sig_atomic_t running = 1;

static struct timespec timediff(struct timespec, struct timespec);
static void printrat(void);
static void logmsg(const char *, ...);
static int fifoopen(int, struct file);
static void fiforeset(int, int *, struct file);
static ssize_t fiforead(int, int *, struct file, void *, size_t);
static uint32_t interval(Tox *, struct ToxAV*);

static void cbcallinvite(ToxAV *, uint32_t, bool, bool, void *);
static void cbcallstate(ToxAV *, uint32_t, uint32_t, void *);
static void cbcalldata(ToxAV *, uint32_t, const int16_t *, size_t, uint8_t, uint32_t, void *);

static void cancelcall(struct friend *, char *);
static void sendfriendcalldata(struct friend *);
static void writemembers(struct conference *);

static void cbconnstatus(Tox *, uint32_t, TOX_CONNECTION, void *);
static void cbfriendmessage(Tox *, uint32_t, TOX_MESSAGE_TYPE, const uint8_t *, size_t, void *);
static void cbfriendrequest(Tox *, const uint8_t *, const uint8_t *, size_t, void *);
static void cbnamechange(Tox *, uint32_t, const uint8_t *, size_t, void *);
static void cbstatusmessage(Tox *, uint32_t, const uint8_t *, size_t, void *);
static void cbfriendstate(Tox *, uint32_t, TOX_USER_STATUS, void *);
static void cbfilecontrol(Tox *, uint32_t, uint32_t, TOX_FILE_CONTROL, void *);
static void cbfilesendreq(Tox *, uint32_t, uint32_t, uint32_t, uint64_t, const uint8_t *, size_t, void *);
static void cbfiledata(Tox *, uint32_t, uint32_t, uint64_t, const uint8_t *, size_t, void *);

static void cbconfinvite(Tox *, uint32_t, TOX_CONFERENCE_TYPE, const uint8_t *, size_t, void *);
static void cbconfmessage(Tox *, uint32_t, uint32_t, TOX_MESSAGE_TYPE, const uint8_t *, size_t, void *);
static void cbconftitle(Tox *, uint32_t, uint32_t, const uint8_t *, size_t, void *);
static void cbconfmembers(Tox *, uint32_t, uint32_t, TOX_CONFERENCE_STATE_CHANGE, void *);

static void canceltxtransfer(struct friend *);
static void cancelrxtransfer(struct friend *);
static void sendfriendtext(struct friend *);
static void removefriend(struct friend *);
static void invitefriend(struct conference *);
static void sendconftext(struct conference *);
static void updatetitle(struct conference *);
static int readpass(const char *, uint8_t **, uint32_t *);
static void dataload(struct Tox_Options *);
static void datasave(void);
static int localinit(void);
static int toxinit(void);
static int toxconnect(void);
static void id2str(uint8_t *, char *);
static void str2id(char *, uint8_t *);
static void friendcreate(uint32_t);
<<<<<<< HEAD
=======
static void confcreate(uint32_t);
>>>>>>> e8f046c0
static void friendload(void);
static void frienddestroy(struct friend *);
static void confdestroy(struct conference *);
static void loop(void);
static void initshutdown(int);
static void toxshutdown(void);
static void usage(void);

#define FD_APPEND(fd) do {	\
	FD_SET((fd), &rfds);	\
	if ((fd) > fdmax)	\
		fdmax = (fd);	\
} while (0)

#undef MIN
#define MIN(x, y) ((x) < (y) ? (x) : (y))

static struct timespec
timediff(struct timespec t1, struct timespec t2)
{
	struct timespec tmp;

	tmp.tv_sec = t2.tv_sec - t1.tv_sec;

	if ((t2.tv_nsec - t1.tv_nsec) > 0) {
		tmp.tv_nsec = (t2.tv_nsec - t1.tv_nsec);
	} else {
		tmp.tv_nsec = 1E9 - (t1.tv_nsec - t2.tv_nsec);
		tmp.tv_sec--;
	}

	return tmp;
}

static void
printrat(void)
{
	printf(	"\033[31m"
		"                /y\\            /y\\\n"
		"               /ver\\          /"VERSION"\\\n"
		"               yyyyyy\\      /yyyyyy\n"
		"               \\yyyyyyyyyyyyyyyyyy/\n"
		"                yyyyyyyyyyyyyyyyyy\n"
		"                yyyyyyyyyyyyyyyyyy\n"
		"                yyy'yyyyyyyyyy'yyy\n"
		"                \\yy  yyyyyyyy  yy/\n"
		"                 \\yy.yyyyyyyy.yy/\n"
		"                  \\yyyyyyyyyyyy/\n"
		"                    \\yyyyyyyy/\n"
		"              -------yyyyyyyy-------\n"
		"                 ..---yyyyyy---..\n"
		"                   ..--yyyy--..\n"
		"\033[0m\n");
}

static void
logmsg(const char *fmt, ...)
{
	time_t  t;
	va_list ap;
	char    buft[64];

	va_start(ap, fmt);
	t = time(NULL);
	strftime(buft, sizeof(buft), "%F %R", localtime(&t));
	printf("%s ", buft);
	vfprintf(stdout, fmt, ap);
	va_end(ap);
}

static int
fifoopen(int dirfd, struct file f)
{
	int fd;

	fd = openat(dirfd, f.name, f.flags, 0666);
	if (fd < 0 && errno != ENXIO)
		eprintf("openat %s:", f.name);
	return fd;
}

static void
fiforeset(int dirfd, int *fd, struct file f)
{
	ssize_t r;

	r = unlinkat(dirfd, f.name, 0);
	if (r < 0 && errno != ENOENT)
		eprintf("unlinkat %s:", f.name);
	if (*fd != -1)
		close(*fd);
	r = mkfifoat(dirfd, f.name, 0666);
	if (r < 0 && errno != EEXIST)
		eprintf("mkfifoat %s:", f.name);
	*fd = fifoopen(dirfd, f);
}

static ssize_t
fiforead(int dirfd, int *fd, struct file f, void *buf, size_t sz)
{
	ssize_t r;

again:
	r = read(*fd, buf, sz);
	if (r == 0) {
		fiforeset(dirfd, fd, f);
		return 0;
	} else if (r < 0) {
		if (errno == EINTR)
			goto again;
		if (errno == EWOULDBLOCK)
			return -1;
		eprintf("read %s:", f.name);
	}
	return r;
}

static uint32_t
interval(Tox *m, struct ToxAV *av)
{
	return MIN(tox_iteration_interval(m), toxav_iteration_interval(av));
}

static void
cbcallinvite(ToxAV *av, uint32_t fnum, bool audio, bool video, void *udata)
{
	struct  friend *f;

	TAILQ_FOREACH(f, &friendhead, entry)
		if (f->num == fnum)
			break;
	if (!f)
		return;

	if (!audio) {
		if (!toxav_call_control(toxav, f->num, TOXAV_CALL_CONTROL_CANCEL, NULL))
			weprintf("Failed to reject call\n");
		logmsg(": %s : Audio > Rejected (no audio)\n", f->name);
		return;
	}

	f->av.state |= RINGING;
	ftruncate(f->fd[FCALL_STATE], 0);
	lseek(f->fd[FCALL_STATE], 0, SEEK_SET);
	dprintf(f->fd[FCALL_STATE], "pending\n");

	logmsg(": %s : Audio > Ringing\n", f->name);
}

static void
cbcallstate(ToxAV *av, uint32_t fnum, uint32_t state, void *udata)
{
	struct friend *f;

	TAILQ_FOREACH(f, &friendhead, entry)
		if (f->num == fnum)
			break;
	if (!f)
		return;

	if ((state & TOXAV_FRIEND_CALL_STATE_ERROR)
	    || (state & TOXAV_FRIEND_CALL_STATE_FINISHED)) {
		f->av.state &= ~TRANSMITTING;
		cancelcall(f, "Finished");
		return;
	}

	/*
	 * If we've are ringing a friend, and he sends a control that's
	 * not FINISHED, it means he accepted the call, so we can start
	 * transmitting audio frames
	 */
	if (f->av.state & RINGING) {
		f->av.state &= ~RINGING;
		f->av.state |= TRANSMITTING;
		logmsg(": %s : Audio > Transmitting\n", f->name);
	}
}

static void
cbcalldata(ToxAV *av, uint32_t fnum, const int16_t *data, size_t len,
           uint8_t channels, uint32_t rate, void *udata)
{
	struct   friend *f;
	ssize_t  n, wrote;
	int      fd;
	uint8_t *buf;

	TAILQ_FOREACH(f, &friendhead, entry)
		if (f->num == fnum)
			break;
	if (!f)
		return;
	if (!(f->av.state & INCOMING)) {
		/* try to open call_out for writing */
		fd = fifoopen(f->dirfd, ffiles[FCALL_OUT]);
		if (fd < 0) {
			close (fd);
			return;
		}
		if (f->fd[FCALL_OUT] < 0) {
			f->fd[FCALL_OUT] = fd;
			f->av.state |= INCOMING;
		}
	}

	buf = (uint8_t *)data;
	len *= 2;
	wrote = 0;
	while (len > 0) {
		n = write(f->fd[FCALL_OUT], &buf[wrote], len);
		if (n < 0) {
			if (errno == EPIPE)
				f->av.state &= ~INCOMING;
			break;
		} else if (n == 0) {
			break;
		}
		wrote += n;
		len -= n;
	}
}

static void
cbconfinvite(Tox *m, uint32_t frnum, TOX_CONFERENCE_TYPE type, const uint8_t *cookie, size_t clen, void * udata)
{
	size_t i, j, namelen;
	struct file invfifo;
	struct invite *inv;
	uint8_t id[TOX_PUBLIC_KEY_SIZE];

	if(type != TOX_CONFERENCE_TYPE_TEXT) {
		weprintf(": %d : Only text conference supported at the moment\n");
		return;
	}

	if (!tox_friend_get_public_key(tox, frnum, id, NULL)) {
		weprintf(": %d : Key: Failed to get for invite\n", frnum);
		return;
	}

	inv = calloc(1, sizeof(*inv));
	if (!inv)
		eprintf("calloc:");
	inv->fd = -1;

	inv->inviter = frnum;
	inv->cookielen = clen;
	inv->cookie = malloc(inv->cookielen);
	if (!inv->cookie)
		eprintf("malloc:");

	memcpy(inv->cookie, cookie, clen);

	namelen = 2 * TOX_PUBLIC_KEY_SIZE + 1 + 2 * clen + 2;
	inv->fifoname = malloc(namelen);
	if (!inv->fifoname)
		eprintf("malloc:");

	i = 0;
	id2str(id, inv->fifoname);
	i += 2 * TOX_PUBLIC_KEY_SIZE;
	inv->fifoname[i] = '_';
	i++;
	for(j = 0; j < clen; i+=2, j++)
		sprintf(inv->fifoname + i, "%02X", cookie[j]);
	i++;
	inv->fifoname[i] = '\0';

	invfifo.name = inv->fifoname;
	invfifo.flags = O_RDONLY | O_NONBLOCK;
	fiforeset(gslots[CONF].fd[OUT], &inv->fd, invfifo);

	TAILQ_INSERT_TAIL(&invhead, inv, entry);

	logmsg("Invite > %s\n", inv->fifoname);
}

static void
cbconfmessage(Tox *m, uint32_t cnum, uint32_t pnum, TOX_MESSAGE_TYPE type, const uint8_t *data, size_t len, void *udata)
{
	struct  conference *c;
	time_t  t;
	uint8_t msg[len + 1], namt[TOX_MAX_NAME_LENGTH + 1];
	char    buft[64];

	memcpy(msg, data, len);
	msg[len] = '\0';

	TAILQ_FOREACH(c, &confhead, entry) {
		if (c->num == cnum) {
			t = time(NULL);
			strftime(buft, sizeof(buft), "%F %R", localtime(&t));
			if (!tox_conference_peer_get_name(tox, c->num, pnum, namt, NULL)) {
				weprintf("Unable to obtain name for peer %d in conference %s\n", pnum, c->numstr);
				return;
			}
			namt[tox_conference_peer_get_name_size(tox, c->num, pnum, NULL)] = '\0';
			dprintf(c->fd[CTEXT_OUT], "%s <%s> %s\n", buft, namt, msg);
			if (confmsg_log)
				logmsg("%s: %s <%s> %s\n", c->numstr, buft, namt, msg);
			break;
		}
	}
}

static void
cbconftitle(Tox *m, uint32_t cnum, uint32_t pnum, const uint8_t *data, size_t len, void * udata)
{
	struct  conference *c;
	char    title[TOX_MAX_NAME_LENGTH + 1];

	memcpy(title, data, len);
	title[len] = '\0';

	TAILQ_FOREACH(c, &confhead, entry) {
		if (c->num == cnum) {
			ftruncate(c->fd[CTITLE_OUT], 0);
			lseek(c->fd[CTITLE_OUT], 0, SEEK_SET);
			dprintf(c->fd[CTITLE_OUT], "%s\n", title);
			logmsg(": %s : Title > %s\n", c->numstr, title);
			break;
		}
	}
}

static void
cbconfmembers(Tox *m, uint32_t cnum, uint32_t pnum, TOX_CONFERENCE_STATE_CHANGE type, void *udata)
{
	struct  conference *c;

	TAILQ_FOREACH(c, &confhead, entry) {
		if (c->num == cnum) {
			writemembers(c);
			break;
		}
	}
}

static void
cancelcall(struct friend *f, char *action)
{
	logmsg(": %s : Audio > %s\n", f->name, action);

	if (f->av.state & TRANSMITTING || f->av.state & RINGING) {
		if (!toxav_call_control(toxav, f->num, TOXAV_CALL_CONTROL_CANCEL, NULL))
			weprintf("Failed to terminate call\n");
	}
	f->av.state = 0;

	/* Cancel Rx side of the call */
	if (f->fd[FCALL_OUT] != -1) {
		close(f->fd[FCALL_OUT]);
		f->fd[FCALL_OUT] = -1;
	}
	ftruncate(f->fd[FCALL_STATE], 0);
	lseek(f->fd[FCALL_STATE], 0, SEEK_SET);
	dprintf(f->fd[FCALL_STATE], "none\n");

	/* Cancel Tx side of the call */
	free(f->av.frame);
	f->av.frame = NULL;
	fiforeset(f->dirfd, &f->fd[FCALL_IN], ffiles[FCALL_IN]);
}

static void
sendfriendcalldata(struct friend *f)
{
	struct   timespec now, diff;
	ssize_t  n;
	TOXAV_ERR_SEND_FRAME err;

	n = fiforead(f->dirfd, &f->fd[FCALL_IN], ffiles[FCALL_IN],
		     f->av.frame + (f->av.state & INCOMPLETE ? f->av.n : 0),
		     framesize * sizeof(int16_t) - (f->av.state & INCOMPLETE ? f->av.n : 0));
	if (n == 0) {
		f->av.state &= ~OUTGOING;
		f->av.state &= ~INCOMPLETE;
		return;
	} else if (n < 0 || f->av.state & RINGING) {
		/* discard data as long as the call is not established */
		return;
	} else if (n == (framesize * sizeof(int16_t) - (f->av.state & INCOMPLETE ? f->av.n : 0))) {
		f->av.state &= ~INCOMPLETE;
		f->av.n = 0;
	} else {
		f->av.state |= INCOMPLETE;
		f->av.n += n;
		return;
	}

	clock_gettime(CLOCK_MONOTONIC, &now);
	diff = timediff(f->av.lastsent, now);
	if (diff.tv_sec == 0 && diff.tv_nsec < (AUDIOFRAME - 1) * 1E6) {
		diff.tv_nsec = (AUDIOFRAME - 1) * 1E6 - diff.tv_nsec;
		nanosleep(&diff, NULL);
	}
	clock_gettime(CLOCK_MONOTONIC, &f->av.lastsent);
	if (!toxav_audio_send_frame(toxav, f->num, (int16_t *)f->av.frame,
	                            framesize, AUDIOCHANNELS, AUDIOSAMPLERATE, &err))
		weprintf("Failed to send audio frame: %s\n", callerr[err]);
}

static void
writemembers(struct conference *c)
{
	size_t i;
	uint32_t peers, pnum;
	uint8_t name[TOX_MAX_NAME_LENGTH + 1];
	TOX_ERR_CONFERENCE_PEER_QUERY err;

	/*The peer list is written when we invite the members by the callback*/
	ftruncate(c->fd[CMEMBERS], 0);
	peers = tox_conference_peer_count(tox, c->num, &err);

	if (err != TOX_ERR_CONFERENCE_PEER_QUERY_OK) {
		weprintf("Unable to obtain peer count for conference %d\n", c->num);
		return;
	}
	for (pnum = 0; pnum < peers; pnum++) {
		if (!tox_conference_peer_get_name(tox, c->num, pnum, name, NULL)) {
			weprintf("Unable to obtain the name for peer %d\n", pnum);
		} else {
			i = tox_conference_peer_get_name_size(tox, c->num, pnum, NULL);
			name[i] = '\0';
			dprintf(c->fd[CMEMBERS], "%s\n", name);
		}
	}
}

static void
cbconnstatus(Tox *m, uint32_t frnum, TOX_CONNECTION status, void *udata)
{
	struct friend *f;
	struct request *req, *rtmp;
	size_t r;
	char   name[TOX_MAX_NAME_LENGTH + 1];
	TOX_ERR_FRIEND_QUERY err;

	r = tox_friend_get_name_size(tox, frnum, &err);
	if (err != TOX_ERR_FRIEND_QUERY_OK) {
		weprintf("Failed to get name for friend number %ld\n", (long)frnum);
		return;
	} else if (r == 0) {
		snprintf(name, sizeof(name), "Anonymous");
	} else {
		tox_friend_get_name(tox, frnum, (uint8_t *)name, NULL);
		name[r] = '\0';
	}

	logmsg(": %s > %s\n", name, status == TOX_CONNECTION_NONE ? "Offline" : "Online");

	TAILQ_FOREACH(f, &friendhead, entry) {
		if (f->num == frnum) {
			ftruncate(f->fd[FONLINE], 0);
			lseek(f->fd[FONLINE], 0, SEEK_SET);
			dprintf(f->fd[FONLINE], "%d\n", status);
			break;
		}
	}

	/* Remove the pending request-FIFO if it exists */
	for (req = TAILQ_FIRST(&reqhead); req; req = rtmp) {
		rtmp = TAILQ_NEXT(req, entry);

		if (memcmp(f->id, req->id, TOX_PUBLIC_KEY_SIZE))
			continue;
		unlinkat(gslots[REQUEST].fd[OUT], req->idstr, 0);
		close(req->fd);
		TAILQ_REMOVE(&reqhead, req, entry);
		free(req->msg);
		free(req);
	}
}

static void
cbfriendmessage(Tox *m, uint32_t frnum, TOX_MESSAGE_TYPE type, const uint8_t *data, size_t len, void *udata)
{
	struct  friend *f;
	time_t  t;
	uint8_t msg[len + 1];
	char    buft[64];

	memcpy(msg, data, len);
	msg[len] = '\0';

	TAILQ_FOREACH(f, &friendhead, entry) {
		if (f->num == frnum) {
			t = time(NULL);
			strftime(buft, sizeof(buft), "%F %R", localtime(&t));
			dprintf(f->fd[FTEXT_OUT], "%s %s\n", buft, msg);
			if (friendmsg_log)
				logmsg(": %s > %s\n", f->name, msg);
			break;
		}
	}
}

static void
cbfriendrequest(Tox *m, const uint8_t *id, const uint8_t *data, size_t len, void *udata)
{
	struct file reqfifo;
	struct request *req;

	req = calloc(1, sizeof(*req));
	if (!req)
		eprintf("calloc:");
	req->fd = -1;

	memcpy(req->id, id, TOX_PUBLIC_KEY_SIZE);
	id2str(req->id, req->idstr);

	if (len > 0) {
		req->msg = malloc(len + 1);
		if (!req->msg)
			eprintf("malloc:");
		memcpy(req->msg, data, len);
		req->msg[len] = '\0';
	} else {
		req->msg = "ratox is awesome!";
	}

	reqfifo.name = req->idstr;
	reqfifo.flags = O_RDONLY | O_NONBLOCK;
	fiforeset(gslots[REQUEST].fd[OUT], &req->fd, reqfifo);

	TAILQ_INSERT_TAIL(&reqhead, req, entry);

	logmsg("Request : %s > %s\n",
	       req->idstr, req->msg);
}

static void
cbnamechange(Tox *m, uint32_t frnum, const uint8_t *data, size_t len, void *user)
{
	struct  friend *f;
	uint8_t name[len + 1];

	memcpy(name, data, len);
	name[len] = '\0';

	TAILQ_FOREACH(f, &friendhead, entry) {
		if (f->num == frnum) {
			if (memcmp(f->name, name, len + 1) == 0)
				break;
			ftruncate(f->fd[FNAME], 0);
			lseek(f->fd[FNAME], 0, SEEK_SET);
			dprintf(f->fd[FNAME], "%s\n", name);
			logmsg(": %s : Name > %s\n", f->name, name);
			memcpy(f->name, name, len + 1);
			break;
		}
	}
	datasave();
}

static void
cbstatusmessage(Tox *m, uint32_t frnum, const uint8_t *data, size_t len, void *udata)
{
	struct friend *f;
	uint8_t status[len + 1];

	memcpy(status, data, len);
	status[len] = '\0';

	TAILQ_FOREACH(f, &friendhead, entry) {
		if (f->num == frnum) {
			ftruncate(f->fd[FSTATUS], 0);
			lseek(f->fd[FSTATUS], 0, SEEK_SET);
			dprintf(f->fd[FSTATUS], "%s\n", status);
			logmsg(": %s : Status > %s\n", f->name, status);
			break;
		}
	}
	datasave();
}

static void
cbfriendstate(Tox *m, uint32_t frnum, TOX_USER_STATUS state, void *udata)
{
	struct friend *f;

	if (state >= LEN(ustate)) {
		weprintf("Received invalid user status: %d\n", state);
		return;
	}

	TAILQ_FOREACH(f, &friendhead, entry) {
		if (f->num == frnum) {
			ftruncate(f->fd[FSTATE], 0);
			lseek(f->fd[FSTATE], 0, SEEK_SET);
			dprintf(f->fd[FSTATE], "%s\n", ustate[state]);
			logmsg(": %s : State > %s\n", f->name, ustate[state]);
			break;
		}
	}
	datasave();
}

static void
cbfilecontrol(Tox *m, uint32_t frnum, uint32_t fnum, TOX_FILE_CONTROL ctrltype, void *udata)
{
	struct friend *f;

	TAILQ_FOREACH(f, &friendhead, entry)
		if (f->num == frnum)
			break;
	if (!f)
		return;

	switch (ctrltype) {
	case TOX_FILE_CONTROL_RESUME:
		if (f->tx.state == TRANSFER_PAUSED) {
			logmsg(": %s : Tx > Resumed\n", f->name);
			f->tx.state = TRANSFER_INPROGRESS;
		} else {
			f->tx.fnum = fnum;
			f->tx.buf = malloc(TOX_MAX_CUSTOM_PACKET_SIZE);
			if (!f->tx.buf)
				eprintf("malloc:");
			f->tx.n = 0;
			f->tx.pendingbuf = 0;
			f->tx.state = TRANSFER_INPROGRESS;
			logmsg(": %s : Tx > In Progress\n", f->name);
		}
		break;
	case TOX_FILE_CONTROL_PAUSE:
		if (f->tx.state == TRANSFER_INPROGRESS) {
			logmsg(": %s : Tx > Paused\n", f->name);
			f->tx.state = TRANSFER_PAUSED;
		}
		break;
	case TOX_FILE_CONTROL_CANCEL:
		/* Check wether we're sending or receiving */
		if (f->tx.fnum == fnum) {
			logmsg(": %s : Tx > Rejected\n", f->name);
			f->tx.state = TRANSFER_NONE;
			free(f->tx.buf);
			f->tx.buf = NULL;
			fiforeset(f->dirfd, &f->fd[FFILE_IN], ffiles[FFILE_IN]);
		} else {
			logmsg(": %s : Rx > Cancelled by Sender\n", f->name);
			cancelrxtransfer(f);
		}
		break;
	default:
		weprintf("Unhandled file control type: %d\n", ctrltype);
		break;
	};
}

static void
cbfiledatareq(Tox *m, uint32_t frnum, uint32_t fnum, uint64_t pos, size_t flen, void *udata)
{
	struct friend *f;
	ssize_t n;

	TAILQ_FOREACH(f, &friendhead, entry)
		if (f->num == frnum)
			break;

	/* Grab another buffer from the FIFO */
	if (!f->tx.pendingbuf) {
		n = fiforead(f->dirfd, &f->fd[FFILE_IN], ffiles[FFILE_IN],
		             f->tx.buf, flen);
		f->tx.n = n;
		f->tx.pendingbuf = 0;
	}

	if (f->tx.n < 0) {
		if (errno != EWOULDBLOCK)
			weprintf("fiforead:");
		return;
	}

	if (!tox_file_send_chunk(tox, f->num, f->tx.fnum, pos, f->tx.buf, f->tx.n, NULL))
		f->tx.pendingbuf = 1;

	/*
	 * For streams, core will know that the transfer is finished
	 * if a chunk with length less than the length requested in the
	 * callback is sent.
	 */
	if (!f->tx.pendingbuf && (size_t)f->tx.n < flen) {
		logmsg(": %s : Tx > Complete\n", f->name);
		f->tx.state = TRANSFER_NONE;
		f->tx.fnum = -1;
		free(f->tx.buf);
		f->tx.buf = NULL;
		fiforeset(f->dirfd, &f->fd[FFILE_IN], ffiles[FFILE_IN]);
		return;
	}
}

static void
cbfilesendreq(Tox *m, uint32_t frnum, uint32_t fnum, uint32_t kind, uint64_t fsz,
	      const uint8_t *fname, size_t flen, void *udata)
{
	struct  friend *f;
	uint8_t filename[flen + 1];

	TAILQ_FOREACH(f, &friendhead, entry)
		if (f->num == frnum)
			break;
	if (!f)
		return;

	memcpy(filename, fname, flen);
	filename[flen] = '\0';

	if (kind == TOX_FILE_KIND_AVATAR) {
		if (!tox_file_control(tox, f->num, fnum, TOX_FILE_CONTROL_CANCEL, NULL))
			weprintf("Failed to kill avatar transfer\n");
		return;
	}

	/* We only support a single transfer at a time */
	if (f->rxstate == TRANSFER_INPROGRESS) {
		logmsg(": %s : Rx > Rejected %s, already one in progress\n",
		       f->name, filename);
		if (!tox_file_control(tox, f->num, f->tx.fnum, TOX_FILE_CONTROL_CANCEL, NULL))
			weprintf("Failed to kill new Rx transfer\n");
		return;
	}

	f->tx.fnum = fnum;

	ftruncate(f->fd[FFILE_STATE], 0);
	lseek(f->fd[FFILE_STATE], 0, SEEK_SET);
	dprintf(f->fd[FFILE_STATE], "%s\n", filename);
	f->rxstate = TRANSFER_PENDING;
	logmsg(": %s : Rx > Pending %s\n", f->name, filename);
}

static void
cbfiledata(Tox *m, uint32_t frnum, uint32_t fnum, uint64_t pos,
	   const uint8_t *data, size_t len, void *udata)
{
	struct   friend *f;
	ssize_t  n;
	uint16_t wrote = 0;

	TAILQ_FOREACH(f, &friendhead, entry)
		if (f->num == frnum)
			break;
	if (!f)
		return;

	/* When length is 0, the transfer is finished */
	if (!len) {
		logmsg(": %s : Rx > Complete\n", f->name);
		if (f->fd[FFILE_OUT] != -1) {
			close(f->fd[FFILE_OUT]);
			f->fd[FFILE_OUT] = -1;
		}
		ftruncate(f->fd[FFILE_STATE], 0);
		lseek(f->fd[FFILE_STATE], 0, SEEK_SET);
		f->rxstate = TRANSFER_NONE;
		return;
	}

	while (len > 0) {
		n = write(f->fd[FFILE_OUT], &data[wrote], len);
		if (n < 0) {
			if (errno == EPIPE) {
				cancelrxtransfer(f);
				break;
			} else if (errno == EWOULDBLOCK) {
				continue;
			}
		}
		wrote += n;
		len -= n;
	}
}

static void
canceltxtransfer(struct friend *f)
{
	if (f->tx.state == TRANSFER_NONE)
		return;
	logmsg(": %s : Tx > Cancelling\n", f->name);
	if (!tox_file_control(tox, f->num, f->tx.fnum, TOX_FILE_CONTROL_CANCEL, NULL))
		weprintf("Failed to kill Tx transfer\n");
	f->tx.fnum = -1;
	f->tx.state = TRANSFER_NONE;
	free(f->tx.buf);
	f->tx.buf = NULL;
	fiforeset(f->dirfd, &f->fd[FFILE_IN], ffiles[FFILE_IN]);
}

static void
cancelrxtransfer(struct friend *f)
{
	if (f->rxstate == TRANSFER_NONE)
		return;
	logmsg(": %s : Rx > Cancelling\n", f->name);
	if (!tox_file_control(tox, f->num, f->tx.fnum, TOX_FILE_CONTROL_CANCEL, NULL))
		weprintf("Failed to kill Rx transfer\n");
	if (f->fd[FFILE_OUT] != -1) {
		close(f->fd[FFILE_OUT]);
		f->fd[FFILE_OUT] = -1;
	}
	ftruncate(f->fd[FFILE_STATE], 0);
	lseek(f->fd[FFILE_STATE], 0, SEEK_SET);
	f->rxstate = TRANSFER_NONE;
}

static void
sendfriendtext(struct friend *f)
{
	ssize_t n;
	uint8_t buf[TOX_MAX_MESSAGE_LENGTH];
	TOX_ERR_FRIEND_SEND_MESSAGE err;

	n = fiforead(f->dirfd, &f->fd[FTEXT_IN], ffiles[FTEXT_IN], buf, sizeof(buf));
	if (n <= 0)
		return;
	if (buf[n - 1] == '\n' && n > 1)
		n--;
	tox_friend_send_message(tox, f->num, TOX_MESSAGE_TYPE_NORMAL, buf, n, &err);
	if (err != TOX_ERR_FRIEND_SEND_MESSAGE_OK)
		weprintf("Failed to send message\n");
}

static void
removefriend(struct friend *f)
{
	char c;

	if (fiforead(f->dirfd, &f->fd[FREMOVE], ffiles[FREMOVE], &c, 1) != 1 || c != '1')
		return;
	tox_friend_delete(tox, f->num, NULL);
	datasave();
	logmsg(": %s > Removed\n", f->name);
	frienddestroy(f);
}

static void
invitefriend(struct conference *c)
{
	ssize_t n;
	char buf[2 * TOX_ADDRESS_SIZE + 1];
	struct friend *f;

	n = fiforead(c->dirfd, &c->fd[CINVITE], cfiles[CINVITE], buf, sizeof(buf));

	if (n > sizeof(buf) || n <= 0)
		return;
	if (buf[n - 1] == '\n')
		buf[n - 1] = '\0';

	TAILQ_FOREACH(f, &friendhead, entry)
		if (!memcmp(buf, f->idstr, sizeof(f->idstr)))
			break;
	if (!f) {
		logmsg("Conference %s > no friend with id %s found\n", c->numstr, buf);
		return;
	}
	if (tox_friend_get_connection_status(tox, f->num, NULL) == TOX_CONNECTION_NONE) {
		logmsg("Conference %s > %s not online, can't be invited\n", c->numstr, buf);
		return;
	}
	if (!tox_conference_invite(tox, f->num, c->num, NULL))
		weprintf("Failed to invite %s\n", buf);
	else
		logmsg("Conference %s > Invite %s\n", c->numstr, buf);
}

static void
sendconftext(struct conference *c)
{
	ssize_t n;
	uint8_t buf[TOX_MAX_MESSAGE_LENGTH];

	n = fiforead(c->dirfd, &c->fd[CTEXT_IN], cfiles[CTEXT_IN], buf, sizeof(buf));
	if (n <= 0)
		return;
	if (buf[n - 1] == '\n' && n > 1)
		n--;
	if (!tox_conference_send_message(tox, c->num, TOX_MESSAGE_TYPE_NORMAL,
	    buf, n, NULL))
		weprintf("%s: Message : Failed to send, error %d\n", c->numstr);
}

static void
updatetitle(struct conference *c)
{
	ssize_t n;
	uint8_t title[TOX_MAX_STATUS_MESSAGE_LENGTH + 1];

	n = fiforead(c->dirfd, &c->fd[CTITLE_IN], cfiles[CTITLE_IN], title, sizeof(title) - 1);
	if (n <= 0)
		return;
	if (title[n - 1] == '\n')
		n--;
	title[n] = '\0';
	if (!tox_conference_set_title(tox, c->num, title, n, NULL)) {
		weprintf("%s : Title : Failed to set to \"%s\"\n", title, c->numstr);
		return;
	}
	logmsg("Conference %s > Title > %s\n", c->numstr, title);
}

static int
readpass(const char *prompt, uint8_t **target, uint32_t *len)
{
	char pass[BUFSIZ], *p;

	p = readpassphrase(prompt, pass, sizeof(pass), RPP_ECHO_OFF);
	if (!p) {
		weprintf("readpassphrase:");
		return -1;
	}
	if (p[0] == '\0')
		return -1;
	*target = realloc(*target, strlen(p)); /* not null-terminated */
	if (!*target)
		eprintf("realloc:");
	memcpy(*target, p, strlen(p));
	*len = strlen(p);
	return 0;
}

static void
dataload(struct Tox_Options *toxopt)
{
	off_t    sz;
	uint32_t pp2len = 0;
	int      fd;
	uint8_t *data, * intermediate, *passphrase2 = NULL;

	fd = open(savefile, O_RDONLY);
	if (fd < 0) {
		if (encryptsavefile) {
reprompt1:
			while (readpass("Data : New passphrase > ", &passphrase, &pplen) < 0);
			while (readpass("Data : Re-enter passphrase > ", &passphrase2, &pp2len) < 0);

			if (pplen != pp2len || memcmp(passphrase, passphrase2, pplen)) {
				weprintf("Data : Passphrase mismatch\n");
				goto reprompt1;
			}
			free(passphrase2);
		}
		return;
	}

	sz = lseek(fd, 0, SEEK_END);
	lseek(fd, 0, SEEK_SET);

	if (sz == 0) {
		weprintf("Data : %s > Empty\n", savefile);
		return;
	}

	intermediate = malloc(sz);
	if (!intermediate)
		eprintf("malloc:");

	if (read(fd, intermediate, sz) != sz)
		eprintf("read %s:", savefile);

	if (tox_is_data_encrypted(intermediate)) {
		toxopt->savedata_length = sz-TOX_PASS_ENCRYPTION_EXTRA_LENGTH;
		data = malloc(toxopt->savedata_length);
		if (!data)
			eprintf("malloc:");
		if (!encryptsavefile)
			logmsg("Data : %s > Encrypted, but saving unencrypted\n", savefile);
		while (readpass("Data : Passphrase > ", &passphrase, &pplen) < 0 ||
		       !tox_pass_decrypt(intermediate, sz, passphrase, pplen, data, NULL));
	} else {
		toxopt->savedata_length = sz;
		data = malloc(sz);
		if (!data)
			eprintf("malloc:");
		memcpy(data, intermediate, sz);
		if (encryptsavefile) {
			logmsg("Data : %s > Not encrypted, but saving encrypted\n", savefile);
reprompt2:
			while (readpass("Data : New passphrase > ", &passphrase, &pplen) < 0);
			while (readpass("Data : Re-enter passphrase > ", &passphrase2, &pp2len) < 0);

			if (pplen != pp2len || memcmp(passphrase, passphrase2, pplen)) {
				weprintf("Data : Passphrase mismatch\n");
				goto reprompt2;
			}
			free(passphrase2);
		}
	}

	toxopt->savedata_data = data;
	toxopt->savedata_type = TOX_SAVEDATA_TYPE_TOX_SAVE;

	free(intermediate);
	close(fd);
}

static void
datasave(void)
{
	off_t    sz;
	int      fd;
	uint8_t *data, *intermediate;

	fd = open(savefile, O_WRONLY | O_TRUNC | O_CREAT , 0666);
	if (fd < 0)
		eprintf("open %s:", savefile);

	sz = tox_get_savedata_size(tox);
	intermediate = malloc(sz);
	if (!intermediate)
		eprintf("malloc:");

	tox_get_savedata(tox, intermediate);

	sz += encryptsavefile ? TOX_PASS_ENCRYPTION_EXTRA_LENGTH : 0;
	data = malloc(sz);
	if (!data)
		eprintf("malloc:");

	if (encryptsavefile){
		tox_pass_encrypt(intermediate, sz - TOX_PASS_ENCRYPTION_EXTRA_LENGTH, passphrase, pplen, data, NULL);
	} else {
		memcpy(data, intermediate, sz);
	}
	if (write(fd, data, sz) != sz)
		eprintf("write %s:", savefile);
	fsync(fd);

	free(data);
	free(intermediate);
	close(fd);
}

static int
localinit(void)
{
	DIR    *d;
	size_t  i, m;
	int     r;
	uint8_t name[TOX_MAX_NAME_LENGTH + 1];
	uint8_t address[TOX_ADDRESS_SIZE];
	uint8_t status[TOX_MAX_STATUS_MESSAGE_LENGTH + 1];

	for (i = 0; i < LEN(gslots); i++) {
		r = mkdir(gslots[i].name, 0777);
		if (r < 0 && errno != EEXIST)
			eprintf("mkdir %s:", gslots[i].name);
		d = opendir(gslots[i].name);
		if (!d)
			eprintf("opendir %s:", gslots[i].name);
		r = dirfd(d);
		if (r < 0)
			eprintf("dirfd %s:", gslots[i].name);
		gslots[i].dirfd = r;

		for (m = 0; m < LEN(gfiles); m++) {
			if (gfiles[m].type == FIFO) {
				fiforeset(gslots[i].dirfd, &gslots[i].fd[m], gfiles[m]);
			} else if (gfiles[m].type == STATIC || (gfiles[m].type == NONE && !gslots[i].outisfolder)) {
				gslots[i].fd[m] = fifoopen(gslots[i].dirfd, gfiles[m]);
			} else if (gfiles[m].type == NONE && gslots[i].outisfolder) {
				r = mkdirat(gslots[i].dirfd, gfiles[m].name, 0777);
				if (r < 0 && errno != EEXIST)
					eprintf("mkdirat %s:", gfiles[m].name);
				r = openat(gslots[i].dirfd, gfiles[m].name, O_RDONLY | O_DIRECTORY);
				if (r < 0)
					eprintf("openat %s:", gfiles[m].name);
				gslots[i].fd[m] = r;
			}
		}
	}

	/* Dump current name */
	r = tox_self_get_name_size(tox);
	if (r == 0) {
		weprintf("Name : Empty\n");
	}
	tox_self_get_name(tox, name);
	name[r] = '\0';
	ftruncate(gslots[NAME].fd[OUT], 0);
	dprintf(gslots[NAME].fd[OUT], "%s\n", name);

	/* Dump status */
	r = tox_self_get_status_message_size(tox);
	if (r == 0) {
		weprintf("Status : Empty\n");
	}
	tox_self_get_status_message(tox, status);
	status[r] = '\0';
	ftruncate(gslots[STATUS].fd[OUT], 0);
	dprintf(gslots[STATUS].fd[OUT], "%s\n", status);

	/* Dump user state */
	r = tox_self_get_status(tox);
	ftruncate(gslots[STATE].fd[OUT], 0);
	dprintf(gslots[STATE].fd[OUT], "%s\n", ustate[r]);

	/* Dump ID */
	idfd = open("id", O_WRONLY | O_CREAT, 0666);
	if (idfd < 0)
		eprintf("open %s:", "id");
	tox_self_get_address(tox, address);
	for (i = 0; i < TOX_ADDRESS_SIZE; i++)
		dprintf(idfd, "%02X", address[i]);
	dprintf(idfd, "\n");

	/* Dump Nospam */
	ftruncate(gslots[NOSPAM].fd[OUT], 0);
	dprintf(gslots[NOSPAM].fd[OUT], "%08X\n", tox_self_get_nospam(tox));

	return 0;
}

static int
toxinit(void)
{
	struct Tox_Options toxopt;

	tox_options_default(&toxopt);

	toxopt.ipv6_enabled = ipv6;
	toxopt.udp_enabled = !tcp;
	if (proxy) {
		tcp = 1;
		toxopt.udp_enabled = !tcp;
		logmsg("Net > Forcing TCP mode\n");
		toxopt.proxy_host = proxyaddr;
		toxopt.proxy_port = proxyport;
		toxopt.proxy_type = proxytype;
		logmsg("Net > Using proxy %s:%hu\n", proxyaddr, proxyport);
	}

	dataload(&toxopt);

	tox = tox_new(&toxopt, NULL);
	if (!tox)
		eprintf("Core : Tox > Initialization failed\n");

	datasave();

	toxav = toxav_new(tox, NULL);
	if (!toxav)
		eprintf("Core : ToxAV > Initialization failed\n");

	framesize = (AUDIOSAMPLERATE * AUDIOFRAME * AUDIOCHANNELS) / 1000;

	tox_callback_friend_connection_status(tox, cbconnstatus);
	tox_callback_friend_message(tox, cbfriendmessage);
	tox_callback_friend_request(tox, cbfriendrequest);
	tox_callback_friend_name(tox, cbnamechange);
	tox_callback_friend_status_message(tox, cbstatusmessage);
	tox_callback_friend_status(tox, cbfriendstate);
	tox_callback_file_recv_control(tox, cbfilecontrol);
	tox_callback_file_recv(tox, cbfilesendreq);
	tox_callback_file_recv_chunk(tox, cbfiledata);
	tox_callback_file_chunk_request(tox, cbfiledatareq);

	toxav_callback_call(toxav, cbcallinvite, NULL);
	toxav_callback_call_state(toxav, cbcallstate, NULL);

	toxav_callback_audio_receive_frame(toxav, cbcalldata, NULL);

	tox_callback_conference_invite(tox, cbconfinvite);
	tox_callback_conference_message(tox, cbconfmessage);
	tox_callback_conference_title(tox, cbconftitle);
	tox_callback_conference_namelist_change(tox, cbconfmembers);

	if (toxopt.savedata_data)
		free((void *)toxopt.savedata_data);

	return 0;
}

static int
toxconnect(void)
{
	struct  node *n;
	struct  node tmp;
	size_t  i, j;
	bool r;
	uint8_t id[TOX_ADDRESS_SIZE];

	srand(time(NULL));

	/* shuffle it to minimize load on nodes */
	for (i = LEN(nodes) - 1; i > 0; i--) {
		j = rand() % LEN(nodes);
		tmp = nodes[j];
		nodes[j] = nodes[i];
		nodes[i] = tmp;
	}

	for (i = 0; i < LEN(nodes); i++) {
		n = &nodes[i];
		if (ipv6 && !n->addr6)
			continue;
		str2id(n->idstr, id);
		r = tox_bootstrap(tox, ipv6 ? n->addr6 : n->addr4, n->port, id, NULL);
		if (!r)
			weprintf("Net : %s > Bootstrap failed\n", ipv6 ? n->addr6 : n->addr4);
	}
	return 0;
}

/* Caller has to ensure `idstr' is big enough */
static void
id2str(uint8_t *id, char *idstr)
{
	int  i;
	char hex[] = "0123456789ABCDEF";

	for (i = 0; i < TOX_PUBLIC_KEY_SIZE; i++) {
		*idstr++ = hex[(id[i] >> 4) & 0xf];
		*idstr++ = hex[id[i] & 0xf];
	}
	*idstr = '\0';
}

/* Caller has to ensure that `id' is big enough */
static void
str2id(char *idstr, uint8_t *id)
{
	size_t i, len = strlen(idstr) / 2;
	char  *p = idstr;

	for (i = 0; i < len; ++i, p += 2)
		sscanf(p, "%2hhx", &id[i]);
}

static void
friendcreate(uint32_t frnum)
{
	struct  friend *f;
	DIR    *d;
	size_t  i;
	int     r;
	uint8_t status[TOX_MAX_STATUS_MESSAGE_LENGTH + 1];
	TOX_ERR_FRIEND_QUERY err;

	f = calloc(1, sizeof(*f));
	if (!f)
		eprintf("calloc:");

	i = tox_friend_get_name_size(tox, frnum, &err);
	if (err != TOX_ERR_FRIEND_QUERY_OK) {
		weprintf(": %ld : Name : Failed to get\n", (long)frnum);
		return;
	} else if (i == 0) {
		snprintf(f->name, sizeof(f->name), "Anonymous");
	} else {
		tox_friend_get_name(tox, frnum, (uint8_t *)f->name, NULL);
		f->name[i] = '\0';
	}

	f->num = frnum;
	if (!tox_friend_get_public_key(tox, f->num, f->id, NULL)) {
		weprintf(": %s: Key : Failed to get\n", f->name);
		return;
	}
	id2str(f->id, f->idstr);

	r = mkdir(f->idstr, 0777);
	if (r < 0 && errno != EEXIST)
		eprintf("mkdir %s:", f->idstr);

	d = opendir(f->idstr);
	if (!d)
		eprintf("opendir %s:", f->idstr);

	r = dirfd(d);
	if (r < 0)
		eprintf("dirfd %s:", f->idstr);
	f->dirfd = r;

	for (i = 0; i < LEN(ffiles); i++) {
		f->fd[i] = -1;
		if (ffiles[i].type == FIFO) {
			fiforeset(f->dirfd, &f->fd[i], ffiles[i]);
		} else if (ffiles[i].type == STATIC) {
			f->fd[i] = fifoopen(f->dirfd, ffiles[i]);
		}
	}

	/* Dump name */
	ftruncate(f->fd[FNAME], 0);
	dprintf(f->fd[FNAME], "%s\n", f->name);

	/* Dump online state */
	ftruncate(f->fd[FONLINE], 0);
	dprintf(f->fd[FONLINE], "%d\n",
		tox_friend_get_connection_status(tox, frnum, NULL));

	/* Dump status */
	i = tox_friend_get_status_message(tox, frnum, status, NULL);
	if (i == SIZE_MAX) {
		weprintf(": %s : Status : Failed to get\n", f->name);
		i = 0;
	}
	status[i] = '\0';
	ftruncate(f->fd[FSTATUS], 0);
	dprintf(f->fd[FSTATUS], "%s\n", status);

	/* Dump user state */
	ftruncate(f->fd[FSTATE], 0);
	dprintf(f->fd[FSTATE], "%s\n", ustate[tox_friend_get_status(tox, frnum, NULL)]);

	/* Dump file pending state */
	ftruncate(f->fd[FFILE_STATE], 0);

	/* Dump call pending state */
	ftruncate(f->fd[FCALL_STATE], 0);
	dprintf(f->fd[FCALL_STATE], "none\n");

	f->av.state = 0;

	TAILQ_INSERT_TAIL(&friendhead, f, entry);
<<<<<<< HEAD
=======
}

static void
confcreate(uint32_t cnum)
{
	struct conference *c;
	DIR	 *d;
	size_t	 i;
	int	 r;
	uint8_t	 title[TOX_MAX_NAME_LENGTH + 1];
	TOX_ERR_CONFERENCE_TITLE err;

	c = calloc(1, sizeof(*c));
	if(!c)
		eprintf("calloc:");
	c->num = cnum;
	sprintf(c->numstr, "%08X", c->num);
	r = mkdir(c->numstr, 0777);
	if(r < 0 && errno != EEXIST)
		eprintf("mkdir %s:", c->numstr);

	d = opendir(c->numstr);
	if (!d)
		eprintf("opendir %s:", c->numstr);

	r = dirfd(d);
	if (r < 0)
		eprintf("dirfd %s:", c->numstr);
	c->dirfd = r;

	for (i = 0; i < LEN(cfiles); i++) {
		c->fd[i] = -1;
		if (cfiles[i].type == FIFO) {
			fiforeset(c->dirfd, &c->fd[i], cfiles[i]);
		} else if (cfiles[i].type == STATIC) {
			c->fd[i] = fifoopen(c->dirfd, cfiles[i]);
		}
	}

	writemembers(c);

	/* No warning is printed here in the case of an error
	 * because this always fails when joining after an invite,
	 * but cbconftitle() is called in the next iteration afterwards,
	 * so it doesn't matter after all.
	 */

	i = tox_conference_get_title_size(tox, c->num, &err);
	if (err != TOX_ERR_CONFERENCE_TITLE_OK)
		i = 0;
	tox_conference_get_title(tox, c->num, title, NULL);
	title[i] = '\0';
	ftruncate(c->fd[CTITLE_OUT], 0);
	dprintf(c->fd[CTITLE_OUT], "%s\n", title);

	TAILQ_INSERT_TAIL(&confhead, c, entry);

	logmsg("Conference %s > Created\n", c->numstr);
>>>>>>> e8f046c0
}

static void
frienddestroy(struct friend *f)
{
	size_t i;

	canceltxtransfer(f);
	cancelrxtransfer(f);
	if (f->av.state > 0)
		cancelcall(f, "Destroying");
	for (i = 0; i < LEN(ffiles); i++) {
		if (f->dirfd != -1) {
			unlinkat(f->dirfd, ffiles[i].name, 0);
			if (f->fd[i] != -1)
				close(f->fd[i]);
		}
	}
	rmdir(f->idstr);
	TAILQ_REMOVE(&friendhead, f, entry);
}

static void
confdestroy(struct conference *c)
{
	size_t i;

	for (i = 0; i <LEN(cfiles); i++) {
		if(c->dirfd != -1) {
			unlinkat(c->dirfd, cfiles[i].name, 0);
			if (c->fd[i] != -1)
				close(c->fd[i]);
		}
	}
	rmdir(c->numstr);
	TAILQ_REMOVE(&confhead, c, entry);
}

static void
friendload(void)
{
	size_t sz;
	uint32_t i;
	uint32_t *frnums;

	sz = tox_self_get_friend_list_size(tox);
	frnums = malloc(sz * sizeof(*frnums));
	if (!frnums)
		eprintf("malloc:");

	tox_self_get_friend_list(tox, frnums);

	for (i = 0; i < sz; i++)
		friendcreate(frnums[i]);

	free(frnums);
}

static void
setname(void *data)
{
	ssize_t n;
	int     r;
	char    name[TOX_MAX_NAME_LENGTH + 1];

	n = fiforead(gslots[NAME].dirfd, &gslots[NAME].fd[IN],
		     gfiles[IN], name, sizeof(name) - 1);
	if (n <= 0)
		return;
	if (name[n - 1] == '\n')
		n--;
	name[n] = '\0';
	r = tox_self_set_name(tox, (uint8_t *)name, n, NULL);
	if (r < 0) {
		weprintf("Failed to set name to \"%s\"\n", name);
		return;
	}
	datasave();
	logmsg("Name > %s\n", name);
	ftruncate(gslots[NAME].fd[OUT], 0);
	lseek(gslots[NAME].fd[OUT], 0, SEEK_SET);
	dprintf(gslots[NAME].fd[OUT], "%s\n", name);
}

static void
setstatus(void *data)
{
	ssize_t n;
	int     r;
	uint8_t status[TOX_MAX_STATUS_MESSAGE_LENGTH + 1];

	n = fiforead(gslots[STATUS].dirfd, &gslots[STATUS].fd[IN], gfiles[IN],
		     status, sizeof(status) - 1);
	if (n <= 0)
		return;
	if (status[n - 1] == '\n')
		n--;
	status[n] = '\0';
	r = tox_self_set_status_message(tox, status, n, NULL);
	if (r < 0) {
		weprintf("Failed to set status message to \"%s\"\n", status);
		return;
	}
	datasave();
	logmsg("Status > %s\n", status);
	ftruncate(gslots[STATUS].fd[OUT], 0);
	lseek(gslots[STATUS].fd[OUT], 0, SEEK_SET);
	dprintf(gslots[STATUS].fd[OUT], "%s\n", status);
}

static void
setuserstate(void *data)
{
	size_t  i;
	ssize_t n;
	char    buf[PIPE_BUF];

	n = fiforead(gslots[STATE].dirfd, &gslots[STATE].fd[IN], gfiles[IN],
		     buf, sizeof(buf) - 1);
	if (n <= 0)
		return;
	if (buf[n - 1] == '\n')
		n--;
	buf[n] = '\0';
	for (i = 0; i < LEN(ustate); i++) {
		if (strcmp(buf, ustate[i]) == 0) {
			tox_self_set_status(tox, i);
			break;
		}
	}
	if (i == LEN(ustate)) {
		ftruncate(gslots[STATE].fd[ERR], 0);
		lseek(gslots[STATE].fd[ERR], 0, SEEK_SET);
		dprintf(gslots[STATE].fd[ERR], "invalid\n");
		weprintf("Invalid state: %s\n", buf);
		return;
	}
	ftruncate(gslots[STATE].fd[OUT], 0);
	lseek(gslots[STATE].fd[OUT], 0, SEEK_SET);
	dprintf(gslots[STATE].fd[OUT], "%s\n", buf);
	datasave();
	logmsg(": State > %s\n", buf);
}

static void
sendfriendreq(void *data)
{
	ssize_t n;
	uint32_t r;
	char    buf[PIPE_BUF], *p;
	char   *msg = "ratox is awesome!";
	uint8_t id[TOX_ADDRESS_SIZE];
	TOX_ERR_FRIEND_ADD err;

	n = fiforead(gslots[REQUEST].dirfd, &gslots[REQUEST].fd[IN], gfiles[IN],
		     buf, sizeof(buf) - 1);
	if (n <= 0)
		return;
	buf[n] = '\0';

	/* locate start of msg */
	for (p = buf; *p && !isspace(*p); p++)
		;
	if (*p == '\0')
		goto out; /* no msg */
	*p++ = '\0';
	if (*p == '\0') {
		goto out; /* no msg */
	} else {
		msg = p;
		if (msg[strlen(msg) - 1] == '\n')
			msg[strlen(msg) - 1] = '\0';
	}
out:
	if (strlen(buf) != sizeof(id) * 2) {
		ftruncate(gslots[REQUEST].fd[ERR], 0);
		lseek(gslots[REQUEST].fd[ERR], 0, SEEK_SET);
		dprintf(gslots[REQUEST].fd[ERR], "Invalid friend ID\n");
		return;
	}
	str2id(buf, id);

	r = tox_friend_add(tox, id, (uint8_t *)msg, strlen(msg), &err);
	ftruncate(gslots[REQUEST].fd[ERR], 0);
	lseek(gslots[REQUEST].fd[ERR], 0, SEEK_SET);

	if (err != TOX_ERR_FRIEND_ADD_OK) {
		dprintf(gslots[REQUEST].fd[ERR], "%s\n", reqerr[err]);
		return;
	}
	friendcreate(r);
	datasave();
	logmsg("Request > Sent\n");
}

static void
setnospam(void *data)
{
	ssize_t  n, i;
	uint32_t nsval;
	uint8_t  nospam[2 * sizeof(uint32_t) + 1];
	uint8_t  address[TOX_ADDRESS_SIZE];

	n = fiforead(gslots[NOSPAM].dirfd, &gslots[NOSPAM].fd[IN], gfiles[IN],
		     nospam, sizeof(nospam) - 1);
	if (n <= 0)
		return;
	if (nospam[n - 1] == '\n')
		n--;
	nospam[n] = '\0';

	for (i = 0; i < n; i++) {
		if (nospam[i] < '0' || (nospam[i] > '9' && nospam[i] < 'A') || nospam[i] > 'F') {
			dprintf(gslots[NOSPAM].fd[ERR], "Input contains invalid characters ![0-9, A-F]\n");
			goto end;
		}
	}

	nsval = strtoul((char *)nospam, NULL, 16);
	tox_self_set_nospam(tox, nsval);
	datasave();
	logmsg("Nospam > %08X\n", nsval);
	ftruncate(gslots[NOSPAM].fd[OUT], 0);
	lseek(gslots[NOSPAM].fd[OUT], 0, SEEK_SET);
	dprintf(gslots[NOSPAM].fd[OUT], "%08X\n", nsval);

	tox_self_get_address(tox, address);
	ftruncate(idfd, 0);
	lseek(idfd, 0, SEEK_SET);
	for (i = 0; i < TOX_ADDRESS_SIZE; i++)
		dprintf(idfd, "%02X", address[i]);
	dprintf(idfd, "\n");
end:
	fiforeset(gslots[NOSPAM].dirfd, &gslots[NOSPAM].fd[IN], gfiles[IN]);
}

static void
newconf(void *data)
{
	uint32_t cnum;
	size_t n;
	char title[TOX_MAX_NAME_LENGTH + 1];

	n = fiforead(gslots[CONF].dirfd, &gslots[CONF].fd[IN], gfiles[IN],
		     title, sizeof(title) - 1);
	if (n <= 0)
		return;
	if (title[n - 1] == '\n')
		n--;
	title[n] = '\0';
	cnum = tox_conference_new(tox, NULL);
	if (cnum == UINT32_MAX) {
		weprintf("Failed to create new conference\n");
		return;
	}
	if (!tox_conference_set_title(tox, cnum, (uint8_t *)title, n, NULL))
		weprintf("Failed to set conference title to \"%s\"", title);
	confcreate(cnum);
}

static void
loop(void)
{
	struct file reqfifo, invfifo;
	struct friend *f, *ftmp;
	struct request *req, *rtmp;
	struct conference *c, *ctmp;
	struct invite *inv, *itmp;
	struct timeval tv;
	fd_set rfds;
	time_t t0, t1, c0, c1;
	size_t i;
	int    connected = 0, n, r, fd, fdmax;
	char   tstamp[64], ch;
	uint32_t frnum, cnum;

	t0 = time(NULL);
	logmsg("DHT > Connecting\n");
	toxconnect();
	while (running) {
		/* Handle connection states */
		if (tox_self_get_connection_status(tox) != TOX_CONNECTION_NONE) {
			if (!connected) {
				logmsg("DHT > Connected\n");
				TAILQ_FOREACH(f, &friendhead, entry) {
					canceltxtransfer(f);
					cancelrxtransfer(f);
				}
				connected = 1;
			}
		} else {
			if (connected) {
				logmsg("DHT > Disconnected\n");
				connected = 0;
			}
			t1 = time(NULL);
			if (t1 > t0 + CONNECTDELAY) {
				t0 = time(NULL);
				logmsg("DHT > Connecting\n");
				toxconnect();
			}
		}
		tox_iterate(tox, NULL);
		toxav_iterate(toxav);

		/* Prepare select-fd-set */
		FD_ZERO(&rfds);
		fdmax = -1;

		for (i = 0; i < LEN(gslots); i++)
			FD_APPEND(gslots[i].fd[IN]);

		TAILQ_FOREACH(req, &reqhead, entry)
			FD_APPEND(req->fd);

		TAILQ_FOREACH(inv, &invhead, entry)
			FD_APPEND(inv->fd);

		TAILQ_FOREACH(f, &friendhead, entry) {
			/* Only monitor friends that are online */
			if (tox_friend_get_connection_status(tox, f->num, NULL) != TOX_CONNECTION_NONE) {
				FD_APPEND(f->fd[FTEXT_IN]);

				if (f->tx.state == TRANSFER_NONE)
					FD_APPEND(f->fd[FFILE_IN]);
				if (!f->av.state || (f->av.state & TRANSMITTING))
					FD_APPEND(f->fd[FCALL_IN]);
			}
			FD_APPEND(f->fd[FREMOVE]);
		}

		TAILQ_FOREACH(c, &confhead, entry) {
			FD_APPEND(c->fd[CLEAVE]);
			FD_APPEND(c->fd[CTITLE_IN]);
			FD_APPEND(c->fd[CTEXT_IN]);
			FD_APPEND(c->fd[CINVITE]);
		}

		tv.tv_sec = 0;
		tv.tv_usec = interval(tox, toxav) * 1000;
		n = select(fdmax + 1, &rfds, NULL, NULL, &tv);
		if (n < 0) {
			if (errno == EINTR)
				continue;
			eprintf("select:");
		}

		/* Check for broken transfers (friend went offline, file_out was closed) */
		TAILQ_FOREACH(f, &friendhead, entry) {
			if (tox_friend_get_connection_status(tox, f->num, NULL) == TOX_CONNECTION_NONE) {
				canceltxtransfer(f);
				cancelrxtransfer(f);
			}
			if (f->rxstate != TRANSFER_INPROGRESS)
				continue;
			fd = fifoopen(f->dirfd, ffiles[FFILE_OUT]);
			if (fd < 0) {
				cancelrxtransfer(f);
			} else {
				close(fd);
			}
		}

		/* Accept pending transfers if any */
		TAILQ_FOREACH(f, &friendhead, entry) {
			if (tox_friend_get_connection_status(tox, f->num, NULL) == 0)
				continue;
			if (f->rxstate == TRANSFER_NONE)
				continue;
			if (f->fd[FFILE_OUT] >= 0)
				continue;
			r = fifoopen(f->dirfd, ffiles[FFILE_OUT]);
			if (r < 0)
				continue;
			f->fd[FFILE_OUT] = r;
			if (!tox_file_control(tox, f->num, f->tx.fnum, TOX_FILE_CONTROL_RESUME, NULL)) {
				weprintf("Failed to accept transfer from receiver\n");
				cancelrxtransfer(f);
			} else {
				logmsg(": %s : Rx > Accepted\n", f->name);
				f->rxstate = TRANSFER_INPROGRESS;
			}
		}


		/* Answer pending calls */
		TAILQ_FOREACH(f, &friendhead, entry) {
			if (tox_friend_get_connection_status(tox, f->num, NULL) == TOX_CONNECTION_NONE)
				continue;
			if (!f->av.state)
				continue;

			fd = fifoopen(f->dirfd, ffiles[FCALL_OUT]);
			if (fd < 0) {
				f->av.state &= ~INCOMING;
			} else {
				f->av.state |= INCOMING;
				if (f->fd[FCALL_OUT] >= 0)
					close(fd);
				else
					f->fd[FCALL_OUT] = fd;
			}

			if (f->av.state == TRANSMITTING)
				cancelcall(f, "Hung up");

			if (f->av.state & RINGING) {
				if (f->av.state & OUTGOING) {
					c1 = time(NULL);
					if (c1 > c0 + RINGINGDELAY)
						cancelcall(f, "Timeout");
				}
				if (!(f->av.state & INCOMING))
					continue;
				if (!toxav_answer(toxav, f->num, AUDIOBITRATE, 0, NULL)) {
					weprintf("Failed to answer call\n");
					if (!toxav_call_control(toxav, f->num, TOXAV_CALL_CONTROL_CANCEL, NULL))
						weprintf("Failed to reject call\n");
					break;
				}
				f->av.state &= ~RINGING;
				f->av.state |= TRANSMITTING;
				logmsg(": %s : Audio > Answered\n", f->name);
				ftruncate(f->fd[FCALL_STATE], 0);
				lseek(f->fd[FCALL_STATE], 0, SEEK_SET);
				dprintf(f->fd[FCALL_STATE], "transmitting\n");
			}
		}

		if (n == 0)
			continue;

		for (i = 0; i < LEN(gslots); i++) {
			if (FD_ISSET(gslots[i].fd[IN], &rfds) == 0)
				continue;
			(*gslots[i].cb)(NULL);
		}

		for (req = TAILQ_FIRST(&reqhead); req; req = rtmp) {
			rtmp = TAILQ_NEXT(req, entry);
			if (FD_ISSET(req->fd, &rfds) == 0)
				continue;
			reqfifo.name = req->idstr;
			reqfifo.flags = O_RDONLY | O_NONBLOCK;
			if (fiforead(gslots[REQUEST].fd[OUT], &req->fd, reqfifo,
				     &ch, 1) != 1)
				continue;
			if (ch != '0' && ch != '1')
				continue;
			frnum = tox_friend_add_norequest(tox, req->id, NULL);
			if (frnum == UINT32_MAX) {
				weprintf("Failed to add friend %s\n", req->idstr);
				fiforeset(gslots[REQUEST].fd[OUT], &req->fd, reqfifo);
				continue;
			}
			if (ch == '1') {
				friendcreate(frnum);
				logmsg("Request : %s > Accepted\n", req->idstr);
				datasave();
			} else {
				tox_friend_delete(tox, frnum, NULL);
				logmsg("Request : %s > Rejected\n", req->idstr);
			}
			unlinkat(gslots[REQUEST].fd[OUT], req->idstr, 0);
			close(req->fd);
			TAILQ_REMOVE(&reqhead, req, entry);
			free(req->msg);
			free(req);
		}

		for (inv = TAILQ_FIRST(&invhead); inv; inv = itmp) {
			itmp = TAILQ_NEXT(inv, entry);
			if (FD_ISSET(inv->fd, &rfds) == 0)
				continue;
			invfifo.name = inv->fifoname;
			invfifo.flags = O_RDONLY | O_NONBLOCK;
			if (fiforead(gslots[CONF].fd[OUT], &inv->fd, invfifo,
			    &ch, 1) != 1)
				continue;
			if (ch != '0' && ch != '1')
				continue;
			else if (ch == '1'){
				cnum = tox_conference_join(tox, inv->inviter, (uint8_t *)inv->cookie,
							   inv->cookielen, NULL);
				if(cnum == UINT32_MAX)
					weprintf("Failed to join conference\n");
				else
					confcreate(cnum);
			}
			unlinkat(gslots[CONF].fd[OUT], inv->fifoname, 0);
			close(inv->fd);
			TAILQ_REMOVE(&invhead, inv, entry);
			free(inv->fifoname);
			free(inv->cookie);
			free(inv);
		}

		for (c = TAILQ_FIRST(&confhead); c; c = ctmp) {
			ctmp = TAILQ_NEXT(c, entry);
			if (FD_ISSET(c->fd[CINVITE], &rfds))
				invitefriend(c);
			if (FD_ISSET(c->fd[CLEAVE], &rfds)) {
				logmsg("Conference %s > Leave\n", c->numstr);
				tox_conference_delete(tox, c->num, NULL);
				confdestroy(c);
			}
			if (FD_ISSET(c->fd[CTEXT_IN], &rfds))
				sendconftext(c);
			if (FD_ISSET(c->fd[CTITLE_IN], &rfds))
				updatetitle(c);
		}

		for (f = TAILQ_FIRST(&friendhead); f; f = ftmp) {
			ftmp = TAILQ_NEXT(f, entry);
			if (FD_ISSET(f->fd[FTEXT_IN], &rfds))
				sendfriendtext(f);
			if (FD_ISSET(f->fd[FFILE_IN], &rfds)) {
				switch (f->tx.state) {
				case TRANSFER_NONE:
					/* Prepare a new transfer */
					snprintf(tstamp, sizeof(tstamp), "%lu", (unsigned long)time(NULL));
					f->tx.fnum = tox_file_send(tox, f->num, TOX_FILE_KIND_DATA, UINT64_MAX,
					                           NULL, (uint8_t *)tstamp, strlen(tstamp), NULL);
					if (f->tx.fnum == UINT32_MAX) {
						weprintf("Failed to initiate new transfer\n");
						fiforeset(f->dirfd, &f->fd[FFILE_IN], ffiles[FFILE_IN]);
					} else {
						f->tx.state = TRANSFER_INITIATED;
						logmsg(": %s : Tx > Initiated\n", f->name);
					}
					break;
				}
			}
			if (FD_ISSET(f->fd[FCALL_IN], &rfds)) {
				if (!f->av.state) {
					if (!toxav_call(toxav, f->num, AUDIOBITRATE, 0, NULL)) {
						weprintf("Failed to call\n");
						fiforeset(f->dirfd, &f->fd[FCALL_IN], ffiles[FCALL_IN]);
						break;
					}

					f->av.state |= RINGING;
					logmsg(": %s : Audio : Tx > Inviting\n", f->name);
				}
				if (!(f->av.state & OUTGOING)) {
					c0 = time(NULL);
					f->av.n = 0;
					f->av.lastsent.tv_sec = 0;
					f->av.lastsent.tv_nsec = 0;

					f->av.frame = malloc(sizeof(int16_t) * framesize);
					if (!f->av.frame)
						eprintf("malloc:");

					f->av.state |= OUTGOING;
				} else {
					if (f->av.state & TRANSMITTING)
						sendfriendcalldata(f);
				}
			}
			if (FD_ISSET(f->fd[FREMOVE], &rfds))
				removefriend(f);
		}
	}
}

static void
initshutdown(int sig)
{
	running = 0;
}

static void
toxshutdown(void)
{
	struct friend *f, *ftmp;
	struct request *r, *rtmp;
	struct conference *c, *ctmp;
	struct invite *i, *itmp;
	size_t    s, m;

	logmsg("Shutdown\n");

	datasave();

	/* Friends */
	for (f = TAILQ_FIRST(&friendhead); f; f = ftmp) {
		ftmp = TAILQ_NEXT(f, entry);
		frienddestroy(f);
	}

	/* Conferences */
	for (c = TAILQ_FIRST(&confhead); c; c=ctmp) {
		ctmp = TAILQ_NEXT(c, entry);
		confdestroy(c);
	}

	/* Requests */
	for (r = TAILQ_FIRST(&reqhead); r; r = rtmp) {
		rtmp = TAILQ_NEXT(r, entry);

		if (gslots[REQUEST].fd[OUT] != -1) {
			unlinkat(gslots[REQUEST].fd[OUT], r->idstr, 0);
			if (r->fd != -1)
				close(r->fd);
		}
		TAILQ_REMOVE(&reqhead, r, entry);
		free(r->msg);
		free(r);
	}

	/* Invites */
	for (i = TAILQ_FIRST(&invhead); i; i = itmp) {
		itmp = TAILQ_NEXT(i, entry);

		if(gslots[CONF].fd[OUT] != -1) {
			unlinkat(gslots[CONF].fd[OUT], i->fifoname, 0);
			if (i->fd != -1)
				close(i->fd);
		}
		TAILQ_REMOVE(&invhead, i, entry);
		free(i->fifoname);
		free(i->cookie);
		free(i);
	}

	/* Global files and slots */
	for (s = 0; s < LEN(gslots); s++) {
		for (m = 0; m < LEN(gfiles); m++) {
			if (gslots[s].dirfd != -1) {
				unlinkat(gslots[s].dirfd, gfiles[m].name,
					 (gslots[s].outisfolder && m == OUT)
					 ? AT_REMOVEDIR : 0);
				if (gslots[s].fd[m] != -1)
					close(gslots[s].fd[m]);
			}
			}
		rmdir(gslots[s].name);
	}
	unlink("id");
	if (idfd != -1)
		close(idfd);

	toxav_kill(toxav);
	tox_kill(tox);
}

static void
usage(void)
{
	eprintf("usage: %s [-4|-6] [-E|-e] [-T|-t] [-P|-p] [savefile]\n", argv0);
}

int
main(int argc, char *argv[])
{
	ARGBEGIN {
	case '4':
		ipv6 = 0;
		break;
	case '6':
		ipv6 = 1;
		break;
	case 'E':
		encryptsavefile = 1;
		break;
	case 'e':
		encryptsavefile = 0;
		break;
	case 'T':
		tcp = 1;
		break;
	case 't':
		tcp = 0;
		break;
	case 'P':
		proxy = 1;
		break;
	case 'p':
		proxy = 0;
		break;
	default:
		usage();
	} ARGEND;

	if (argc > 1)
		usage();
	if (argc == 1)
		savefile = *argv;

	setbuf(stdout, NULL);

	signal(SIGHUP, initshutdown);
	signal(SIGINT, initshutdown);
	signal(SIGQUIT, initshutdown);
	signal(SIGTERM, initshutdown);
	signal(SIGPIPE, SIG_IGN);

	printrat();
	toxinit();
	localinit();
	friendload();
	loop();
	toxshutdown();
	return 0;
}<|MERGE_RESOLUTION|>--- conflicted
+++ resolved
@@ -261,10 +261,7 @@
 static void id2str(uint8_t *, char *);
 static void str2id(char *, uint8_t *);
 static void friendcreate(uint32_t);
-<<<<<<< HEAD
-=======
 static void confcreate(uint32_t);
->>>>>>> e8f046c0
 static void friendload(void);
 static void frienddestroy(struct friend *);
 static void confdestroy(struct conference *);
@@ -1584,8 +1581,6 @@
 	f->av.state = 0;
 
 	TAILQ_INSERT_TAIL(&friendhead, f, entry);
-<<<<<<< HEAD
-=======
 }
 
 static void
@@ -1644,7 +1639,6 @@
 	TAILQ_INSERT_TAIL(&confhead, c, entry);
 
 	logmsg("Conference %s > Created\n", c->numstr);
->>>>>>> e8f046c0
 }
 
 static void
